--- conflicted
+++ resolved
@@ -888,7 +888,6 @@
 #if !DISABLE_CRYPTOGRAPHY
 						}
 #endif
-<<<<<<< HEAD
 						StartCoroutine(ApprovalTimeout(clientId));
 					}
 					else
@@ -958,7 +957,7 @@
 				if (IsServer && (NetworkConfig.EnableEncryption && PendingClients.ContainsKey(clientId) && PendingClients[clientId].ConnectionState == PendingClient.State.PendingHail && messageType != MLAPIConstants.MLAPI_CERTIFICATE_HAIL_RESPONSE) ||
 					 (PendingClients.ContainsKey(clientId) && PendingClients[clientId].ConnectionState == PendingClient.State.PendingConnection && messageType != MLAPIConstants.MLAPI_CONNECTION_REQUEST))
 				{
-					if (NetworkLog.CurrentLogLevel <= LogLevel.Normal) NetworkLog.LogWarning("Message recieved from clientId " + clientId + " before it has been accepted");
+					if (NetworkLog.CurrentLogLevel <= LogLevel.Normal) NetworkLog.LogWarning("Message received from clientId " + clientId + " before it has been accepted");
 					return;
 				}
 
@@ -1055,174 +1054,6 @@
 					case MLAPIConstants.MLAPI_NAMED_MESSAGE:
 						InternalMessageHandler.HandleNamedMessage(clientId, messageStream);
 						break;
-=======
-                        StartCoroutine(ApprovalTimeout(clientId));
-                    }
-                    else
-                    {
-                        if (NetworkLog.CurrentLogLevel <= LogLevel.Developer) NetworkLog.LogInfo("Connected");
-
-                        if (!NetworkConfig.EnableEncryption)
-                            SendConnectionRequest();
-                        StartCoroutine(ApprovalTimeout(clientId));
-                    }
-                    NetworkProfiler.EndEvent();
-                    break;
-                case NetEventType.Data:
-                    if (NetworkLog.CurrentLogLevel <= LogLevel.Developer) NetworkLog.LogInfo($"Incoming Data From {clientId} : {payload.Count} bytes");
-
-                    HandleIncomingData(clientId, channelName, payload, receiveTime, true);
-                    break;
-                case NetEventType.Disconnect:
-                    NetworkProfiler.StartEvent(TickType.Receive, 0, "NONE", "TRANSPORT_DISCONNECT");
-
-                    if (NetworkLog.CurrentLogLevel <= LogLevel.Developer) NetworkLog.LogInfo("Disconnect Event From " + clientId);
-
-                    if (IsServer)
-                        OnClientDisconnectFromServer(clientId);
-                    else
-                    {
-                        IsConnectedClient = false;
-                        StopClient();
-                    }
-
-                    if (OnClientDisconnectCallback != null)
-                        OnClientDisconnectCallback.Invoke(clientId);
-                    NetworkProfiler.EndEvent();
-                    break;
-            }
-        }
-
-        private readonly BitStream inputStreamWrapper = new BitStream(new byte[0]);
-
-        internal void HandleIncomingData(ulong clientId, string channelName, ArraySegment<byte> data, float receiveTime, bool allowBuffer)
-        {
-            if (NetworkLog.CurrentLogLevel <= LogLevel.Developer) NetworkLog.LogInfo("Unwrapping Data Header");
-
-            inputStreamWrapper.SetTarget(data.Array);
-            inputStreamWrapper.SetLength(data.Count + data.Offset);
-            inputStreamWrapper.Position = data.Offset;
-
-            using (BitStream messageStream = MessagePacker.UnwrapMessage(inputStreamWrapper, clientId, out byte messageType, out SecuritySendFlags security))
-            {
-                if (messageStream == null)
-                {
-                    if (NetworkLog.CurrentLogLevel <= LogLevel.Error) NetworkLog.LogError("Message unwrap could not be completed. Was the header corrupt? Crypto error?");
-                    return;
-                }
-                else if (messageType == MLAPIConstants.INVALID)
-                {
-                    if (NetworkLog.CurrentLogLevel <= LogLevel.Error) NetworkLog.LogError("Message unwrap read an invalid messageType");
-                    return;
-                }
-
-                uint headerByteSize = (uint)Arithmetic.VarIntSize(messageType);
-                NetworkProfiler.StartEvent(TickType.Receive, (uint)(data.Count - headerByteSize), channelName, messageType);
-
-                if (NetworkLog.CurrentLogLevel <= LogLevel.Developer) NetworkLog.LogInfo("Data Header: messageType=" + messageType);
-
-                // Client tried to send a network message that was not the connection request before he was accepted.
-                if (IsServer && (NetworkConfig.EnableEncryption && PendingClients.ContainsKey(clientId) && PendingClients[clientId].ConnectionState == PendingClient.State.PendingHail && messageType != MLAPIConstants.MLAPI_CERTIFICATE_HAIL_RESPONSE) ||
-                    (PendingClients.ContainsKey(clientId) && PendingClients[clientId].ConnectionState == PendingClient.State.PendingConnection && messageType != MLAPIConstants.MLAPI_CONNECTION_REQUEST))
-                {
-                    if (NetworkLog.CurrentLogLevel <= LogLevel.Normal) NetworkLog.LogWarning("Message received from clientId " + clientId + " before it has been accepted");
-                    return;
-                }
-
-                #region INTERNAL MESSAGE
-
-                switch (messageType)
-                {
-                    case MLAPIConstants.MLAPI_CONNECTION_REQUEST:
-                        if (IsServer) InternalMessageHandler.HandleConnectionRequest(clientId, messageStream);
-                        break;
-                    case MLAPIConstants.MLAPI_CONNECTION_APPROVED:
-                        if (IsClient) InternalMessageHandler.HandleConnectionApproved(clientId, messageStream, receiveTime);
-                        break;
-                    case MLAPIConstants.MLAPI_ADD_OBJECT:
-                        if (IsClient) InternalMessageHandler.HandleAddObject(clientId, messageStream);
-                        break;
-                    case MLAPIConstants.MLAPI_DESTROY_OBJECT:
-                        if (IsClient) InternalMessageHandler.HandleDestroyObject(clientId, messageStream);
-                        break;
-                    case MLAPIConstants.MLAPI_SWITCH_SCENE:
-                        if (IsClient) InternalMessageHandler.HandleSwitchScene(clientId, messageStream);
-                        break;
-                    case MLAPIConstants.MLAPI_CHANGE_OWNER:
-                        if (IsClient) InternalMessageHandler.HandleChangeOwner(clientId, messageStream);
-                        break;
-                    case MLAPIConstants.MLAPI_ADD_OBJECTS:
-                        if (IsClient) InternalMessageHandler.HandleAddObjects(clientId, messageStream);
-                        break;
-                    case MLAPIConstants.MLAPI_DESTROY_OBJECTS:
-                        if (IsClient) InternalMessageHandler.HandleDestroyObjects(clientId, messageStream);
-                        break;
-                    case MLAPIConstants.MLAPI_TIME_SYNC:
-                        if (IsClient) InternalMessageHandler.HandleTimeSync(clientId, messageStream, receiveTime);
-                        break;
-                    case MLAPIConstants.MLAPI_NETWORKED_VAR_DELTA:
-                        InternalMessageHandler.HandleNetworkedVarDelta(clientId, messageStream, BufferCallback, new PreBufferPreset()
-                        {
-                            AllowBuffer = allowBuffer,
-                            ChannelName = channelName,
-                            ClientId = clientId,
-                            Data = data,
-                            MessageType = messageType,
-                            ReceiveTime = receiveTime
-                        });
-                        break;
-                    case MLAPIConstants.MLAPI_NETWORKED_VAR_UPDATE:
-                        InternalMessageHandler.HandleNetworkedVarUpdate(clientId, messageStream, BufferCallback, new PreBufferPreset()
-                        {
-                            AllowBuffer = allowBuffer,
-                            ChannelName = channelName,
-                            ClientId = clientId,
-                            Data = data,
-                            MessageType = messageType,
-                            ReceiveTime = receiveTime
-                        });
-                        break;
-                    case MLAPIConstants.MLAPI_SERVER_RPC:
-                        if (IsServer) InternalMessageHandler.HandleServerRPC(clientId, messageStream);
-                        break;
-                    case MLAPIConstants.MLAPI_SERVER_RPC_REQUEST:
-                        if (IsServer) InternalMessageHandler.HandleServerRPCRequest(clientId, messageStream, channelName, security);
-                        break;
-                    case MLAPIConstants.MLAPI_SERVER_RPC_RESPONSE:
-                        if (IsClient) InternalMessageHandler.HandleServerRPCResponse(clientId, messageStream);
-                        break;
-                    case MLAPIConstants.MLAPI_CLIENT_RPC:
-                        if (IsClient) InternalMessageHandler.HandleClientRPC(clientId, messageStream, BufferCallback, new PreBufferPreset()
-                        {
-                            AllowBuffer = allowBuffer,
-                            ChannelName = channelName,
-                            ClientId = clientId,
-                            Data = data,
-                            MessageType = messageType,
-                            ReceiveTime = receiveTime
-                        });
-                        break;
-                    case MLAPIConstants.MLAPI_CLIENT_RPC_REQUEST:
-                        if (IsClient) InternalMessageHandler.HandleClientRPCRequest(clientId, messageStream, channelName, security, BufferCallback, new PreBufferPreset()
-                        {
-                            AllowBuffer = allowBuffer,
-                            ChannelName = channelName,
-                            ClientId = clientId,
-                            Data = data,
-                            MessageType = messageType,
-                            ReceiveTime = receiveTime
-                        });
-                        break;
-                    case MLAPIConstants.MLAPI_CLIENT_RPC_RESPONSE:
-                        if (IsServer) InternalMessageHandler.HandleClientRPCResponse(clientId, messageStream);
-                        break;
-                    case MLAPIConstants.MLAPI_UNNAMED_MESSAGE:
-                        InternalMessageHandler.HandleUnnamedMessage(clientId, messageStream);
-                        break;
-                    case MLAPIConstants.MLAPI_NAMED_MESSAGE:
-                        InternalMessageHandler.HandleNamedMessage(clientId, messageStream);
-                        break;
->>>>>>> 6bb51310
 #if !DISABLE_CRYPTOGRAPHY
 					case MLAPIConstants.MLAPI_CERTIFICATE_HAIL:
 						if (IsClient) InternalMessageHandler.HandleHailRequest(clientId, messageStream);
