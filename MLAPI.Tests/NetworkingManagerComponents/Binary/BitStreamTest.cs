﻿using System;
namespace MLAPI.Tests.NetworkingManagerComponents.Binary
{
    using MLAPI.NetworkingManagerComponents.Binary;
    using NUnit.Framework;
    using static MLAPI.NetworkingManagerComponents.Binary.BitStream;

    [TestFixture]
    public class BitStreamTest
    {

        [Test]
        public void TestEmptyStream()
<<<<<<< HEAD
        {
=======
        {     
>>>>>>> 4a2479fa
            BitStream bitStream = new BitStream(new byte[100]);
            // ideally an empty stream should take no space
            Assert.That(bitStream.Length, Is.EqualTo(100));
        }

        [Test]
        public void TestBool()
        {
            BitStream bitStream = new BitStream(new byte[100]);
            bitStream.WriteBit(true);

            // we only wrote 1 bit,  so the size should be as small as possible
            // which is 1 byte,   regardless of how big the buffer is
            Assert.That(bitStream.Length, Is.EqualTo(100));
        }

        [Test]
        public void TestGrow()
        {
            // stream should not grow when given a buffer
            BitStream bitStream = new BitStream(new byte[0]);
            Assert.That(
                () => { bitStream.WriteInt64(long.MaxValue); }, 
                Throws.TypeOf<CapacityException>());
        }

        [Test]
        public void TestInOutBool()
        {
            byte[] buffer = new byte[100];

            BitStream outStream = new BitStream(buffer);
            outStream.WriteBit(true);
            outStream.WriteBit(false);
            outStream.WriteBit(true);


            // the bit should now be stored in the buffer,  lets see if it comes out

            BitStream inStream = new BitStream(buffer);

            Assert.That(inStream.ReadBit(), Is.True);
            Assert.That(inStream.ReadBit(), Is.False);
            Assert.That(inStream.ReadBit(), Is.True);
        }


        [Test]
        public void TestInOutPacked64Bit()
        {
            byte[] buffer = new byte[100];
            
            long someNumber = 1469598103934656037;


            BitStream outStream = new BitStream(buffer);
            outStream.WriteInt64Packed(someNumber);


            // the bit should now be stored in the buffer,  lets see if it comes out

            BitStream inStream = new BitStream(buffer);
            long result = inStream.ReadInt64Packed();

            Assert.That(result, Is.EqualTo(someNumber));
        }

        [Test]
        public void TestInOutBytes()
        {
            byte[] buffer = new byte[100];

            byte someNumber = 0xff;


            BitStream outStream = new BitStream(buffer);
            outStream.WriteByte(someNumber);


            // the bit should now be stored in the buffer,  lets see if it comes out

            BitStream inStream = new BitStream(buffer);
            Assert.That(inStream.ReadByte(), Is.EqualTo(someNumber));

            // wtf this is standard behaviour
            //Assert.Fail("Read byte should return byte,  but it returns int");
        }

        [Test]
        public void TestInOutInt16()
        {
            byte[] buffer = new byte[100];

            short someNumber = 23223;


            BitStream outStream = new BitStream(buffer);
            outStream.WriteInt16(someNumber);


            // the bit should now be stored in the buffer,  lets see if it comes out

            BitStream inStream = new BitStream(buffer);
            short result = inStream.ReadInt16();

            Assert.That(result, Is.EqualTo(someNumber));
        }

        [Test]
        public void TestInOutInt32()
        {
            byte[] buffer = new byte[100];

            int someNumber = 23234223;


            BitStream outStream = new BitStream(buffer);
            outStream.WriteInt32(someNumber);


            // the bit should now be stored in the buffer,  lets see if it comes out

            BitStream inStream = new BitStream(buffer);
            int result = inStream.ReadInt32();

            Assert.That(result, Is.EqualTo(someNumber));
        }

        [Test]
        public void TestInOutMultiple()
        {
            byte[] buffer = new byte[100];

            short someNumber = -12423;
            short someNumber2 = 9322;

            BitStream outStream = new BitStream(buffer);
            outStream.WriteInt16(someNumber);
            outStream.WriteInt16(someNumber2);


            // the bit should now be stored in the buffer,  lets see if it comes out

            BitStream inStream = new BitStream(buffer);
            short result = inStream.ReadInt16();
            short result2 = inStream.ReadInt16();

            Assert.That(result, Is.EqualTo(someNumber));
            Assert.That(result2, Is.EqualTo(someNumber2));
        }

        [Test]
        public void TestLength()
        {
            BitStream inStream = new BitStream(4);
            Assert.That(inStream.Length, Is.EqualTo(0));
            inStream.WriteByte(1);
            Assert.That(inStream.Length, Is.EqualTo(1));
            inStream.WriteByte(2);
            Assert.That(inStream.Length, Is.EqualTo(2));
            inStream.WriteByte(3);
            Assert.That(inStream.Length, Is.EqualTo(3));
            inStream.WriteByte(4);
            Assert.That(inStream.Length, Is.EqualTo(4));
        }

        [Test]
        public void TestCapacityGrowth()
        {
            BitStream inStream = new BitStream(4);
            Assert.That(inStream.Capacity, Is.EqualTo(4));

            inStream.WriteByte(1);
            inStream.WriteByte(2);
            inStream.WriteByte(3);
            inStream.WriteByte(4);
            inStream.WriteByte(5);

            // buffer should grow and the reported length
            // should not waste any space
            // note MemoryStream makes a distinction between Length and Capacity
            Assert.That(inStream.Length, Is.EqualTo(5));
            Assert.That(inStream.Capacity, Is.GreaterThanOrEqualTo(5));
        }
    }
}<|MERGE_RESOLUTION|>--- conflicted
+++ resolved
@@ -11,11 +11,7 @@
 
         [Test]
         public void TestEmptyStream()
-<<<<<<< HEAD
-        {
-=======
-        {     
->>>>>>> 4a2479fa
+        {
             BitStream bitStream = new BitStream(new byte[100]);
             // ideally an empty stream should take no space
             Assert.That(bitStream.Length, Is.EqualTo(100));
